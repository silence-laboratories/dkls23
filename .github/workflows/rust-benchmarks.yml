--- conflicted
+++ resolved
@@ -17,11 +17,8 @@
       - uses: actions/checkout@v4
       - run: rustup toolchain update nightly && rustup default nightly
       - name: Run benchmark
-<<<<<<< HEAD
         run:  cd crates/dkls-metrics/benches && cargo +nightly bench -- --output-format bencher  > /tmp/output.txt
-=======
-        run:  cd crates/dkls-metrics/benches && cargo +nightly bench | tee /tmp/output.txt
->>>>>>> 4c2ad0c7
+
 
       - name: Create benchmarks
         uses: benchmark-action/github-action-benchmark@v1.20.4
