--- conflicted
+++ resolved
@@ -2,9 +2,9 @@
 <!-- DON'T EDIT THIS SECTION, INSTEAD RE-RUN doctoc TO UPDATE -->
 # Table of Contents
 
-- [DKLs23](#dkls23)
-<<<<<<< HEAD
+- [Introduction](#introduction)
 - [Features](#features)
+- [Structure](#structure)
 - [Installing, Testing, Benchmarks](#installing-testing-benchmarks)
   - [Building](#building)
   - [Running Tests](#running-tests)
@@ -13,27 +13,15 @@
     - [Criterion](#criterion)
     - [Detailed Metrics (total message sizes sent and received)](#detailed-metrics-total-message-sizes-sent-and-received)
   - [Examples](#examples)
-=======
-- [Functionality](#functionality)
-- [Installing, Testing, Benchmarks](#installing-testing-benchmarks)
-  - [Build](#build)
-  - [Tests](#tests)
-  - [Examples](#examples)
-  - [Benchmarks](#benchmarks)
-    - [Criterion](#criterion)
-    - [Detailed Metrics](#detailed-metrics)
-  - [Rustdocs](#rustdocs)
->>>>>>> fae05c3e
 - [Crates structure](#crates-structure)
   - [Protocols](#protocols)
   - [Primitives](#primitives)
   - [E2E Security](#e2e-security)
-<<<<<<< HEAD
-- [Contributing](#contributing)
 - [Security](#security)
 - [Security Audit](#security-audit)
   - [Summary of Changes After the Security Audit](#summary-of-changes-after-the-security-audit)
   - [Message Serialization](#message-serialization)
+- [Contributing](#contributing)
 - [Reach out to us](#reach-out-to-us)
 
 <!-- END doctoc generated TOC please keep comment here to allow auto update -->
@@ -44,21 +32,6 @@
 This a production-ready, audited implementation that powers the [Silent Shard SDK](https://silencelaboratories.com/silent-shard) for decentralized key custody and has undergone a comprehensive security audit by [Trail of Bits](./docs/ToB-SilenceLaboratories_2024.04.10.pdf).
 
 ## Features
-=======
-- [Summary of Changes After Security Audit](#summary-of-changes-after-security-audit)
-  - [Setup Messages](#setup-messages)
-  - [Message Serialization](#message-serialization)
-- [Contributing](#contributing)
-- [Security](#security)
-- [Audit](#audit)
-
-<!-- END doctoc generated TOC please keep comment here to allow auto update -->
-
-## DKLs23
-Threshold ECDSA signing implemented based on the DKLs23 protocol. This implementation is used  by Silent Shard SDK.
-
-## Functionality
->>>>>>> fae05c3e
 
 - Distributed Key Generation (DKG)
 - Distributed Signature Generation (DSG)
@@ -68,7 +41,6 @@
 - Quorum Change: change dynamically the set of participants adding or removing
 - Migration: Migrate from compatible curve protocols like: GG** or CMP to DKLs23
 
-<<<<<<< HEAD
 ## Structure
 The repository is structured as follows:
 
@@ -109,16 +81,6 @@
 ### Benchmarks
 Up-to-date benchmarks can be found here:
 
-=======
-## Installing, Testing, Benchmarks and Examples
-### Build
-`cargo build
-`
-### Tests
-`cargo test
-`
-### Benchmarks
->>>>>>> fae05c3e
 https://silence-laboratories.github.io/dkls23/
 #### Criterion
 `cd crates/dkls-metrics/benches`
@@ -128,24 +90,15 @@
 `cargo run -p dkls-metrics -r -- dkg --n 3 --t 2 --dsg
 `
 ### Examples
-<<<<<<< HEAD
 Under <a href="./examples/">`/examples/`</a> directory there are examples on how to perform keygen, sign and refresh.
 
 Running the examples:
-=======
-Under `/examples` directory there are example codes to keygen,sign and refresh:
->>>>>>> fae05c3e
 
 - `cargo run --example keygen`
 - `cargo run --example sign`
 - `cargo run --example refresh`
 
-<<<<<<< HEAD
-
-=======
- ### Rustdocs
- https://silence-laboratories.github.io/dkls23/rustdocs/dkls23/
->>>>>>> fae05c3e
+
 
 ##  Crates structure
 
@@ -162,77 +115,49 @@
   <tr>
     <td>DKG</td>
     <td><a href="https://eprint.iacr.org/2022/374.pdf">paper</a></td>
-<<<<<<< HEAD
     <td><a href="./src/keygen/dkg.rs">code</a></td>
-=======
-    <td><a href="src/keygen/dkg.rs">code</a></td>
->>>>>>> fae05c3e
     <td>Yes</td>
 
   </tr>
   <tr>
     <td>DSG</td>
     <td><a href="https://eprint.iacr.org/2023/765.pdf">paper</a></td>
-<<<<<<< HEAD
     <td><a href="./src/sign/dsg.rs">code</a></td>
-=======
-    <td><a href="src/sign/dsg.rs">code</a></td>
->>>>>>> fae05c3e
     <td>Yes</td>
 
   </tr>
   <tr>
     <td>Refresh</td>
     <td>reference</td>
-<<<<<<< HEAD
     <td><a href="./src/keygen/key_refresh.rs">code</a></td>
-=======
-    <td><a href="src/keygen/key_refresh.rs">code</a></td>
->>>>>>> fae05c3e
     <td>Yes</td>
 
   </tr>
   <tr>
     <td>Import</td>
     <td>reference</td>
-<<<<<<< HEAD
     <td><a href="./src/key_import.rs">code</a></td>
-=======
-    <td><a href="/src/key_import.rs">code</a></td>
->>>>>>> fae05c3e
     <td>No</td>
 
   </tr>
   <tr>
     <td>Export</td>
     <td>reference</td>
-<<<<<<< HEAD
     <td><a href="./src/key_export.rs">code</a></td>
-=======
-    <td><a href="/src/key_export.rs">code</a></td>
->>>>>>> fae05c3e
     <td>No</td>
 
   </tr>
 <tr>
     <td>Quorum Change</td>
     <td><a href="https://github.com/silence-laboratories/dkls23/blob/core-after-audit/docs/dwtss.pdf">reference</a></td>
-<<<<<<< HEAD
     <td><a href="./src/keygen/quorum_change.rs">code</a></td>
-=======
-    <td><a href="/src/keygen/quorum_change.rs">code</a></td>
->>>>>>> fae05c3e
     <td>No</td>
 
   </tr>
 <tr>
     <td>Migration</td>
     <td>reference</td>
-<<<<<<< HEAD
     <td><a href="./src/keygen/migration.rs">code</a></td>
-=======
-    <td><a href="/src/keygen/migration.rs">code</a></td>
->>>>>>> fae05c3e
     <td>No</td>
 
   </tr>
@@ -316,7 +241,6 @@
 
 </table>
 
-<<<<<<< HEAD
 ## Security
 
 If you discover a vulnerability, please follow the instructions in [SECURITY](SECURITY.md).
@@ -331,12 +255,6 @@
 - [Security Assessment Report: Silent Shard - Trail of Bits, Feb 2024](./docs/ToB-SilenceLaboratories_2024.04.10.pdf).
 
 ### Summary of Changes After the Security Audit
-=======
-
-## Summary of Changes After Security Audit
-
-### Setup Messages
->>>>>>> fae05c3e
 
 The `run()` functions are now generic over the setup message type.
 All setup message types must implement the trait
@@ -371,7 +289,6 @@
 
 ## Contributing
 
-<<<<<<< HEAD
 Please refer to [CONTRIBUTING](CONTRIBUTING.md).
 
 ## Reach out to us
@@ -380,20 +297,4 @@
 info@silencelaboratories.com  
 security@silencelaboratories.com
 
-**Happy signing!**
-=======
-Please refer to [CONTRIBUTING.md](CONTRIBUTING.md).
-
-## Security
-
-If you discover a vulnerability, please follow the instructions in [SECURITY.md](SECURITY.md).
-
-## Security Audit
-
-Trail of Bits has performed a security audit in Feb 2024 on the following commits:
-- `1510c2fafe3c` from the [dkls23](https://github.com/silence-laboratories/dkls23/commit/1510c2fafe3cd6866581ce3e2c43c565561b929b) repository.
-- `a6b014722a29` from the [sl-crypto](https://github.com/silence-laboratories/sl-crypto/commit/a6b014722a29027d813bcb58720412da68f63d07) repository.
-
-The report is available here:
-- [Security Assessment Report: Silent Shard - Trail of Bits, Feb 2024](docs/ToB-SilenceLaboratories_2024.04.10.pdf).
->>>>>>> fae05c3e
+**Happy signing!**